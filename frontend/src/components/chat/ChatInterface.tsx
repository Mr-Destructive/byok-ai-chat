import React, { useState, useEffect, useRef } from "react";
import { useQuery, useMutation } from "@tanstack/react-query";
import { chatApi } from "@/lib/api";
import { Button } from "@/components/ui/button";
import { Input } from "@/components/ui/input";
import { ScrollArea } from "@/components/ui/scroll-area";
import { Textarea } from "@/components/ui/textarea";
import { MessageSquare, Send, Paperclip, X, RefreshCw } from "lucide-react"; // Added RefreshCw just in case, though not strictly needed here
import { cn } from "@/lib/utils";
import { ChatMessage } from "./ChatMessage";
import { useSidebar } from "../layout/Sidebar";
<<<<<<< HEAD
import { toast } from "sonner"; // Already using sonner for toasts
=======
import { toast } from "sonner";
import { Link } from "react-router-dom";
>>>>>>> 68a2fa57

interface ChatInterfaceProps {
  currentThreadId?: string;
  setCurrentThreadId: (threadId?: string) => void;
  onThreadCreated: (threadId: string) => void;
}

interface Message {
  id: string;
  content: string;
  role: "user" | "assistant";
  created_at: string;
}

export function ChatInterface({
  currentThreadId,
  setCurrentThreadId,
  onThreadCreated,
}: ChatInterfaceProps) {
  const [message, setMessage] = useState("");
  const [file, setFile] = useState<File | null>(null);
  const [isComposing, setIsComposing] = useState(false);
  const scrollAreaRef = useRef<HTMLDivElement>(null);
  const textareaRef = useRef<HTMLTextAreaElement>(null);
  const fileInputRef = useRef<HTMLInputElement>(null);

  const [selectedApiKeyId, setSelectedApiKeyId] = useState<string | undefined>(undefined);
  const [availableApiKeys, setAvailableApiKeys] = useState<any[]>([]);

  const { selectedProvider, selectedModel } = useSidebar();
  // Helper: check if API key exists for provider
  // Always use provider id for API key lookup
  const hasProviderApiKey = (providerId: string): boolean => {
    try {
      const keysRaw = localStorage.getItem('apiKeys');
      if (!keysRaw) return false;
      const keys = JSON.parse(keysRaw);
      return Array.isArray(keys) && keys.some((k: any) => k.provider === providerId && k.is_active);
    } catch {
      return false;
    }
  };

  // Update availableApiKeys and selectedApiKeyId when provider or model changes
  useEffect(() => {
    try {
      const keysRaw = localStorage.getItem('apiKeys');
      if (!keysRaw) return setAvailableApiKeys([]);
      const keys = JSON.parse(keysRaw);
      // Always use provider id for filtering
      const filtered = Array.isArray(keys) ? keys.filter((k: any) => k.provider === selectedProvider && k.is_active) : [];
      setAvailableApiKeys(filtered);
      // Reset selectedApiKeyId if provider changes
      if (filtered.length > 0) {
        setSelectedApiKeyId(filtered[0].id);
      } else {
        setSelectedApiKeyId(undefined);
      }
    } catch {
      setAvailableApiKeys([]);
      setSelectedApiKeyId(undefined);
    }
  }, [selectedProvider, selectedModel]); // include selectedModel for robustness

  useEffect(() => {
    // removed debug log("ChatInterface props updated:", { selectedProvider, selectedModel });
  }, [selectedProvider, selectedModel]);

  const { data: messages, refetch: refetchMessages, isLoading: messagesLoading } = useQuery({
    queryKey: ["messages", currentThreadId],
    queryFn: () => (currentThreadId ? chatApi.getThreadMessages(currentThreadId) : Promise.resolve([])),
    enabled: !!currentThreadId,
  });

  const sendMessageMutation = useMutation({
    mutationFn: async ({ message, threadId }: { message: string; threadId?: string }) => {
      if (!hasProviderApiKey(selectedProvider)) {
        throw new Error(`No active API key found for provider: ${selectedProvider}. Please add one in the API Keys tab.`);
      }
      // removed debug log("Sending message:", { message, provider: selectedProvider, model_name: selectedModel, threadId });
      try {
        const response = await chatApi.sendMessage({
          message,
          model_name: selectedModel || "openrouter/mistralai/mistral-7b-instruct:free",
          provider: selectedProvider || "openrouter",
          thread_id: threadId,
          stream: true,
        });
        if (response.headers.get('content-type')?.includes('text/event-stream')) {
          const reader = response.body?.getReader();
          let result = '';
          if (reader) {
            while (true) {
              const { done, value } = await reader.read();
              if (done) break;
              const chunk = new TextDecoder().decode(value);
              const lines = chunk.split('\n\n');
              for (const line of lines) {
                if (line.startsWith('data: ')) {
                  try {
                    const data = JSON.parse(line.slice(6));
                    if (data.content) {
                      result += data.content;
                    }
                    if (data.error) {
                      throw new Error(data.error);
                    }
                    if (data.done && data.thread_id) {
                      return { thread_id: data.thread_id, content: result };
                    }
                  } catch (e) {
                    console.error('Error parsing stream chunk:', e);
                    throw new Error(`Failed to parse stream chunk: ${e.message}`);
                  }
                }
              }
            }
          }
          if (!result) {
            throw new Error('No content received from stream');
          }
          return { thread_id: threadId, content: result };
        } else {
          const data = await response.json();
          if (data.error) {
            throw new Error(data.error);
          }
          return data;
        }
      } catch (error) {
        console.error('Send message failed:', error);
        throw error;
      }
    },
    onSuccess: (data) => {
      if (data.thread_id && !currentThreadId) {
        setCurrentThreadId(data.thread_id);
        onThreadCreated(data.thread_id);
      }
      refetchMessages();
      setMessage("");
      setFile(null);
      setIsComposing(false);
    },
    onError: (error: any) => {
      // Log the full error object for debugging purposes first
      console.error("Chat send error object:", error);

      let errorMessage: string | React.ReactNode = 'Failed to send message'; // Default error message
      let toastTitle = 'Message Error'; // Default toast title
      let toastOptions: { duration?: number } = {}; // Default toast options

      if (error.status === 422) {
        try {
          // Attempt to parse a more specific error message if available
          errorMessage = error.message.includes('detail') 
            ? JSON.parse(error.message.match(/\| Response: (.+)/)?.[1] || '{}').detail
            : error.message;
        } catch {
          // Fallback to the original error message if parsing fails
          errorMessage = error.message || 'Validation error';
        }
      } else if (error.message && error.message.includes('INCOMPLETE_CHUNKED_ENCODING')) {
        errorMessage = 'Connection interrupted. Please try again.';
      } else if (error.message && error.message.includes('No active API key found for provider')) {
        // Handle specific "No active API key" error
        let providerName = selectedProvider; // Prioritize provider from UI selection

        if (!providerName) {
          // Fallback to extracting provider name from the error message if not available from UI
          const match = error.message.match(/No active API key found for provider: (.*)/);
          if (match && match[1]) {
            providerName = match[1];
          } else {
            providerName = 'the selected provider'; // Ultimate fallback
          }
        }

        // Capitalize the first letter of the provider name for display
        const displayProviderName = providerName.charAt(0).toUpperCase() + providerName.slice(1);

        errorMessage = (
          <>
            No active API key for {displayProviderName}. Please add or activate your key on the{' '}
            <Link to="/api-keys" className="underline hover:text-blue-400 transition-colors">API Keys page</Link>.
          </>
        );
        toastTitle = 'API Key Missing'; // Specific title for this error
        toastOptions.duration = 10000; // Longer duration for this guidance
      } else {
        // Generic error handler
        errorMessage = error.message || String(error) || 'An unknown error occurred.';
      }

      // Display the toast notification with the determined title, message, and options
      toast({ title: toastTitle, description: errorMessage, ...toastOptions });
    },
  });

  const handleSendMessage = () => {
    if (!message.trim() && !file) return;
    
    if (message.length > 4000) {
      toast({ title: 'Error', description: 'Message is too long. Please keep it under 4000 characters.'});
      return;
    }

    if (file) {
      if (file.size > 10 * 1024 * 1024) {
        toast({ title: 'Error', description: 'File is too large. Please upload a file smaller than 10MB.'});
        return;
      }
      fileUploadMutation.mutate(file);
    } else {
      sendMessageMutation.mutate({
        message: message.trim(),
        threadId: currentThreadId,
      });
    }
  };

  // File upload is not implemented in chatApi. Show error if attempted.
const fileUploadMutation = useMutation({
    mutationFn: async (file: File) => {
      throw new Error('File upload is not supported in this build.');
    },
    onSuccess: (data) => {
      const fileContent = `[File: ${file?.name}] ${message}`;
      sendMessageMutation.mutate({
        message: fileContent,
        threadId: currentThreadId,
      });
    },
    onError: (error) => {
      console.error("Error uploading file:", error);
      toast({ title: 'Error', description: `Failed to upload file. Please try again or check your connection.`});
    },
  });

  const handleFileSelect = (e: React.ChangeEvent<HTMLInputElement>) => {
    const selectedFile = e.target.files?.[0];
    if (selectedFile) {
      setFile(selectedFile);
      setIsComposing(true);
      if (fileInputRef.current) {
          fileInputRef.current.value = "";
        }
      }
    };

    const handleRemoveFile = () => {
      setFile(null);
      if (!message.trim()) {
        setIsComposing(false);
      }
    };


  const handleKeyDown = (e: React.KeyboardEvent) => {
    if (e.key === "Enter" && !e.shiftKey) {
      e.preventDefault();
      handleSendMessage();
    }
  };

  const autoResizeTextarea = () => {
    if (textareaRef.current) {
      textareaRef.current.style.height = "auto";
      textareaRef.current.style.height = `${Math.min(textareaRef.current.scrollHeight, 120)}px`;
    }
  };

  useEffect(() => {
    autoResizeTextarea();
  }, [message]);

  useEffect(() => {
    if (scrollAreaRef.current) {
      scrollAreaRef.current.scrollTop = scrollAreaRef.current.scrollHeight;
    }
  }, []);

  const isLoading = sendMessageMutation.isPending || fileUploadMutation.isPending;

  const handleRetryMessage = async (messageIdToRetry: string) => {
    if (!messages) {
      toast.error("Cannot retry: Message list not loaded.");
      return;
    }

    const messageToRetryIndex = messages.findIndex(msg => msg.id === messageIdToRetry);

    if (messageToRetryIndex === -1) {
      toast.error("Cannot retry: Original message not found.");
      return;
    }

    if (messages[messageToRetryIndex].role !== 'assistant') {
      toast.error("Cannot retry: Only assistant messages can be retried.");
      return;
    }

    // Find the last user message *before* the assistant message to be retried
    let lastUserMessageContent: string | null = null;
    for (let i = messageToRetryIndex - 1; i >= 0; i--) {
      if (messages[i].role === 'user') {
        lastUserMessageContent = messages[i].content;
        break;
      }
    }

    if (!lastUserMessageContent) {
      toast.error("Cannot retry: No preceding user message found to use as context.");
      return;
    }

    // Optional: Remove the failed assistant message and any subsequent messages
    // For now, we will just send the request and let the new response appear.
    // If you want to remove the old message, you'd need to update the local cache or refetch carefully.
    // Example: queryClient.setQueryData(['messages', currentThreadId], (oldData: Message[] | undefined) => oldData ? oldData.slice(0, messageToRetryIndex) : []);


    toast.info("Retrying message...");
    sendMessageMutation.mutate({
      message: lastUserMessageContent, // Send the content of the *preceding user message*
      threadId: currentThreadId,
      // Potentially add a flag here if your backend needs to know it's a retry
    });
  };

  useEffect(() => {
    try {
      const keysRaw = localStorage.getItem('apiKeys');
      if (!keysRaw) return setAvailableApiKeys([]);
      const keys = JSON.parse(keysRaw);
      const filtered = Array.isArray(keys) ? keys.filter((k: any) => k.provider === selectedProvider && k.is_active) : [];
      setAvailableApiKeys(filtered);
      if (filtered.length > 0 && !selectedApiKeyId) {
        setSelectedApiKeyId(filtered[0].id);
      }
    } catch {
      setAvailableApiKeys([]);
    }
  }, [selectedProvider]);

  return (
    <div className="flex-1 flex flex-col h-full bg-background text-foreground">
      <ScrollArea className="flex-1 px-6 py-8" ref={scrollAreaRef}>
        <div className="max-w-3xl mx-auto space-y-4">
          {messagesLoading ? (
            <div className="flex items-center justify-center py-12">
              <div className="animate-spin rounded-full h-8 w-8 border-b-2 border-blue-500"></div>
            </div>
          ) : messages?.length === 0 ? (
            <div className="text-center py-16">
              <MessageSquare className="w-16 h-16 text-gray-500 mx-auto mb-4" />
              <h2 className="text-xl font-semibold text-gray-300">Start a Conversation</h2>
              <p className="text-muted-foreground mt-2">
                Type a message below to chat with <span className="text-blue-400">{selectedModel}</span> via{" "}
                <span className="text-blue-400">{selectedProvider}</span>
              </p>
            </div>
          ) : (
            messages?.map((msg: Message) => (
              <ChatMessage
                key={msg.id}
                id={msg.id} // Pass the id
                role={msg.role}
                content={msg.content}
                timestamp={msg.created_at}
                type="text" // Assuming text for now, this might need to be dynamic later
                onRetryMessage={msg.role === 'assistant' ? handleRetryMessage : undefined}
                // isLoadingRetry={retryingMessageId === msg.id && sendMessageMutation.isPending} // If using specific loading state
              />
            ))
          )}
          {isLoading && !messages?.find(m => m.role === 'assistant' && m.content === "") && ( // Avoid showing global loading if it's a retry of an existing message
            <div className="flex justify-start">
              <div className="bg-card rounded-2xl px-4 py-3 max-w-[80%] shadow-sm">
                <div className="flex space-x-2">
                  <div className="w-2 h-2 bg-blue-500 rounded-full animate-bounce"></div>
                  <div className="w-2 h-2 bg-blue-500 rounded-full animate-bounce" style={{ animationDelay: "0.1s" }}></div>
                  <div className="w-2 h-2 bg-blue-500 rounded-full animate-bounce" style={{ animationDelay: "0.2s" }}></div>
                </div>
              </div>
            </div>
          )}
        </div>
      </ScrollArea>
      {/* Chat Prompt Area */}
      <div className="border-t border-border bg-card/95 backdrop-blur-sm shadow-lg dark:bg-gray-900/95">
        <div className="max-w-3xl mx-auto p-6">
          {/* API Key Dropdown if multiple keys for provider */}
          {availableApiKeys.length > 1 && (
            <div className="mb-4">
              <label className="block text-xs font-semibold text-muted-foreground mb-1">Select API Key for this chat</label>
              <select
                className="w-full rounded-lg border border-border bg-background px-3 py-2 text-foreground focus:ring-2 focus:ring-blue-500"
                value={selectedApiKeyId}
                onChange={e => setSelectedApiKeyId(e.target.value)}
              >
                {availableApiKeys.map((key) => (
                  <option key={key.id} value={key.id}>{key.key_name}</option>
                ))}
              </select>
            </div>
          )}
          {file && (
            <div className="mb-4 p-3 bg-card rounded-xl border border-gray-700 dark:border-gray-600 flex items-center justify-between">
              <div className="flex items-center space-x-3">
                <Paperclip className="w-5 h-5 text-muted-foreground" />
                <span className="text-sm font-medium text-gray-200 dark:text-gray-400">{file.name}</span>
                <span className="text-xs text-gray-500 dark:text-gray-400">({(file.size / 1024 / 1024).toFixed(1)} MB)</span>
              </div>
              <Button
                variant="ghost"
                size="sm"
                onClick={handleRemoveFile}
                className="h-8 w-8 p-0 hover:bg-gray-700 hover:text-red-400 transition-colors duration-200"
              >
                <X className="w-4 h-4" />
              </Button>
            </div>
          )}
          {/* ...rest of prompt area... */}
          <div className="flex items-center justify-between">
            <Button
              variant="ghost"
              size="sm"
              onClick={() => fileInputRef.current?.click()}
              className="h-8 w-8 p-0 hover:bg-gray-700 transition-colors duration-200"
            >
              <Paperclip className="w-5 h-5" />
            </Button>

            <div className="flex-1 relative">
              <Textarea
                ref={textareaRef}
                value={message}
                onChange={(e) => {
                  setMessage(e.target.value);
                  setIsComposing(e.target.value.trim().length > 0 || !!file);
                }}
                onKeyDown={handleKeyDown}
                placeholder="Type your message... (Shift+Enter for new line)"
                className="min-h-[48px] max-h-[120px] resize-none bg-card border-gray-700 text-foreground placeholder-gray-400 focus:border-blue-500 focus:ring-blue-500/30 rounded-xl pr-12 py-3 text-sm font-medium transition-all duration-200"
                disabled={isLoading}
              />
            </div>

            <Button
              onClick={handleSendMessage}
              disabled={(!message.trim() && !file) || isLoading}
              className="flex-shrink-0 h-12 w-12 p-0 bg-blue-600 hover:bg-blue-700 disabled:opacity-50 disabled:cursor-not-allowed rounded-xl transition-colors duration-200"
            >
              <Send className="w-5 h-5" />
            </Button>
          </div>

          <div className="mt-3 flex items-center justify-center">
            <p className="text-xs text-muted-foreground">
              Using <span className="text-blue-400">{selectedModel}</span> via{" "}
              <span className="text-blue-400">{selectedProvider}</span>
            </p>
          </div>
        </div>
      </div>
      <input
        ref={fileInputRef}
        type="file"
        onChange={handleFileSelect}
        className="hidden"
        accept="*/*"
      />
    </div>
  );
};

export default ChatInterface;<|MERGE_RESOLUTION|>--- conflicted
+++ resolved
@@ -9,12 +9,8 @@
 import { cn } from "@/lib/utils";
 import { ChatMessage } from "./ChatMessage";
 import { useSidebar } from "../layout/Sidebar";
-<<<<<<< HEAD
-import { toast } from "sonner"; // Already using sonner for toasts
-=======
 import { toast } from "sonner";
 import { Link } from "react-router-dom";
->>>>>>> 68a2fa57
 
 interface ChatInterfaceProps {
   currentThreadId?: string;

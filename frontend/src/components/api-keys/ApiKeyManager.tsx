
import { useState, useEffect } from "react";
import { Button } from "@/components/ui/button";
import { Input } from "@/components/ui/input";
import { Label } from "@/components/ui/label";
import { Card, CardContent, CardDescription, CardHeader, CardTitle } from "@/components/ui/card";
import {
  Dialog,
  DialogContent,
  DialogDescription,
  DialogFooter,
  DialogHeader,
  DialogTitle,
  DialogTrigger,
  DialogClose,
} from "@/components/ui/dialog";
import { Badge } from "@/components/ui/badge";
import { ScrollArea } from "@/components/ui/scroll-area";
import { Plus, Key, Eye, EyeOff, Trash2, Check, AlertCircle } from "lucide-react";
import { useToast } from "@/hooks/use-toast";
import { apiKeysApi } from "@/lib/api";

interface ApiKey {
  id: string;
  provider: string;
  model_name: string;
  key_name: string;
  is_active: boolean;
  created_at: string;
}

interface Provider {
  id: string;
  name: string;
}

export function ApiKeyManager() {
  const [apiKeys, setApiKeys] = useState<ApiKey[]>([]);
  const [providers, setProviders] = useState<Provider[]>([]);
  const [modelsByProvider, setModelsByProvider] = useState<Record<string, string[]>>({});
  const [loading, setLoading] = useState(true);
  const [providersLoading, setProvidersLoading] = useState(true);
  const [showModal, setShowModal] = useState(false);
  const [selectedProvider, setSelectedProvider] = useState('');
  const [selectedModel, setSelectedModel] = useState('');
  const [keyName, setKeyName] = useState('');
  const [apiKey, setApiKey] = useState('');
  const [submitting, setSubmitting] = useState(false);
  const [showApiKey, setShowApiKey] = useState(false);
  const [expandedProviders, setExpandedProviders] = useState<Record<string, boolean>>({});
  const { toast } = useToast();

  useEffect(() => {
    loadProvidersAndModels();
    loadApiKeys();
  }, []);

  const loadProvidersAndModels = async () => {
    setProvidersLoading(true);
    try {
      const data = await apiKeysApi.getProvidersAndModels();
      const providersList = Array.isArray(data.providers) ? data.providers : [];
      setProviders(providersList);
      setModelsByProvider(data.models_by_provider || {});
    } catch (error) {
      console.error('Error loading providers and models:', error);
      toast({
        title: "Error",
        description: "Failed to load available providers and models",
        variant: "destructive",
      });
    } finally {
      setProvidersLoading(false);
    }
  };

  const loadApiKeys = async () => {
    try {
      const keys = await apiKeysApi.getApiKeys();
      setApiKeys(keys);
      localStorage.setItem('apiKeys', JSON.stringify(keys.filter((k: ApiKey) => k.is_active)));
    } catch (error) {
      console.error('Error loading API keys:', error);
      toast({
        title: "Error",
        description: "Failed to load API keys. Please log in again.",
        variant: "destructive",
      });
    } finally {
      setLoading(false);
    }
  };

  const handleAddKey = async () => {
    if (!selectedProvider || !selectedModel || !keyName || !apiKey) {
      toast({
        title: "Missing fields",
        description: "Please fill in all required fields",
        variant: "destructive",
      });
      return;
    }

    setSubmitting(true);
    try {
      await apiKeysApi.createApiKey({
        provider: selectedProvider,
        model_name: selectedModel,
        key_name: keyName,
        api_key: apiKey,
      });
      await loadApiKeys();
      setShowModal(false);
      setSelectedProvider('');
      setSelectedModel('');
      setKeyName('');
      setApiKey('');
      toast({
        title: "Success",
        description: "API key added successfully",
      });
    } catch (error) {
      console.error('Error adding API key:', error);
      toast({
        title: "Error",
        description: error instanceof Error ? error.message : 'Failed to add API key',
        variant: "destructive",
      });
    } finally {
      setSubmitting(false);
    }
  };

  const handleDeleteKey = async (keyId: string) => {
    if (!window.confirm('Are you sure you want to delete this API key? This action cannot be undone.')) {
      return;
    }

    try {
      await apiKeysApi.deleteApiKey(keyId);
      await loadApiKeys();
      toast({
        title: "Success",
        description: "API key deleted successfully",
      });
    } catch (error) {
      console.error('Error deleting API key:', error);
      toast({
        title: "Error",
        description: error instanceof Error ? error.message : 'Failed to delete API key',
        variant: "destructive",
      });
    }
  };

  const handleProviderChange = (providerId: string) => {
    setSelectedProvider(providerId);
    const availableModels = modelsByProvider[providerId] || [];
    setSelectedModel(availableModels.length > 0 ? availableModels[0] : '');
  };

  const toggleProviderExpansion = (providerId: string) => {
    setExpandedProviders((prev) => ({
      ...prev,
      [providerId]: !prev[providerId],
    }));
  };

  const getProviderDisplayName = (providerId: string) => {
    const provider = providers.find((p) => p.id === providerId);
    return provider ? provider.name : providerId;
  };

  const getProviderColor = (providerId: string) => {
    const colors: Record<string, string> = {
      openai: 'bg-green-500',
      anthropic: 'bg-orange-500',
      google: 'bg-blue-500',
      cohere: 'bg-purple-500',
      huggingface: 'bg-yellow-500',
      azure: 'bg-blue-600',
      bedrock: 'bg-orange-600',
      vertex_ai: 'bg-blue-400',
      palm: 'bg-green-400',
      mistral: 'bg-red-500',
      together_ai: 'bg-indigo-500',
      openrouter: 'bg-pink-500',
      replicate: 'bg-gray-500',
      anyscale: 'bg-teal-500',
      perplexity: 'bg-cyan-500',
      groq: 'bg-lime-500',
      deepinfra: 'bg-violet-500',
      ai21: 'bg-blue-700',
      nlp_cloud: 'bg-emerald-500',
      aleph_alpha: 'bg-rose-500',
    };
    return colors[providerId] || 'bg-slate-500';
  };

  if (loading || providersLoading) {
    return (
      <div className="h-full flex items-center justify-center">
        <div className="text-white">Loading...</div>
      </div>
    );
  }

  return (
<<<<<<< HEAD
    <div className="h-full w-full flex flex-col items-center justify-start bg-slate-900 py-8 px-2 overflow-auto">
      <div className="w-full max-w-3xl mx-auto flex flex-col gap-6">
        <div className="p-6 border-b border-slate-700/50 bg-slate-900/30 backdrop-blur-sm">
=======
    // Removed bg-slate-900, py-8, px-2 from here as ApiKeysPage now handles overall page bg and padding.
    // overflow-auto is probably still good if content within manager exceeds viewport.
    <div className="h-full w-full flex flex-col items-center justify-start overflow-auto">
      <div className="w-full max-w-3xl flex flex-col gap-6">
        {/* Simplified header section within ApiKeyManager */}
        <div className="p-6 border-b border-slate-700">
>>>>>>> 4c225cc8
          <div className="flex items-center justify-between">
            <div>
              <h2 className="text-xl font-semibold text-slate-100">API Key Management</h2>
              <p className="text-slate-400 mt-1">Securely manage your AI provider API keys</p>
            </div>
            <Dialog open={showModal} onOpenChange={setShowModal}>
              <DialogTrigger asChild>
                <Button className="bg-blue-600 hover:bg-blue-700 text-white">
                  <Plus className="mr-2 h-4 w-4" /> Add API Key
                </Button>
              </DialogTrigger>
              <DialogContent className="bg-slate-800 border-slate-700 text-slate-100 sm:max-w-[480px]">
                <DialogHeader>
                  <DialogTitle>Add New API Key</DialogTitle>
                  <DialogDescription className="text-slate-400">
                    Enter your API key details below. Ensure you select the correct provider and model.
                  </DialogDescription>
                </DialogHeader>
                <div className="grid gap-4 py-4">
                  <div className="grid grid-cols-4 items-center gap-4">
                    <Label htmlFor="provider" className="text-right text-slate-300">
                      Provider
                    </Label>
                    <select
                      id="provider"
                      value={selectedProvider}
                      onChange={(e) => handleProviderChange(e.target.value)}
                      className="col-span-3 bg-slate-700 border-slate-600 text-slate-100 rounded-lg px-3 py-2 focus:ring-2 focus:ring-blue-500"
                    >
                      <option value="">Select a provider...</option>
                      {providers.map((provider) => (
                        <option key={provider.id} value={provider.id}>
                          {provider.name}
                        </option>
                      ))}
                    </select>
                  </div>

                  {selectedProvider && (
                    <div className="grid grid-cols-4 items-center gap-4">
                      <Label htmlFor="model" className="text-right text-slate-300">
                        Model
                      </Label>
                      <select
                        id="model"
                        value={selectedModel}
                        onChange={(e) => setSelectedModel(e.target.value)}
                        className="col-span-3 bg-slate-700 border-slate-600 text-slate-100 rounded-lg px-3 py-2 focus:ring-2 focus:ring-blue-500"
                      >
                        <option value="">Select a model...</option>
                        {(modelsByProvider[selectedProvider] || []).map((model) => (
                          <option key={model} value={model}>
                            {model}
                          </option>
                        ))}
                      </select>
                      {(modelsByProvider[selectedProvider] || []).length === 0 && (
                        <p className="col-span-4 text-xs text-amber-400 mt-1 text-center">No models available for this provider</p>
                      )}
                    </div>
                  )}

                  <div className="grid grid-cols-4 items-center gap-4">
                    <Label htmlFor="keyName" className="text-right text-slate-300">
                      Key Name
                    </Label>
                    <Input
                      id="keyName"
                      value={keyName}
                      onChange={(e) => setKeyName(e.target.value)}
                      placeholder="e.g., My OpenAI Key"
                      className="col-span-3 bg-slate-700 border-slate-600 text-slate-100 focus:ring-2 focus:ring-blue-500"
                    />
                  </div>

                  <div className="grid grid-cols-4 items-center gap-4">
                    <Label htmlFor="apiKey" className="text-right text-slate-300">
                      API Key
                    </Label>
                    <div className="col-span-3 relative">
                      <Input
                        id="apiKey"
                        type={showApiKey ? "text" : "password"}
                        value={apiKey}
                        onChange={(e) => setApiKey(e.target.value)}
                        placeholder="Paste your API key here"
                        className="bg-slate-700 border-slate-600 text-slate-100 focus:ring-2 focus:ring-blue-500 pr-10"
                      />
                      <button
                        type="button"
                        onClick={() => setShowApiKey(!showApiKey)}
                        className="absolute right-3 top-1/2 -translate-y-1/2 text-slate-400 hover:text-slate-200"
                        aria-label={showApiKey ? "Hide API key" : "Show API key"}
                      >
                        {showApiKey ? <EyeOff className="h-4 w-4" /> : <Eye className="h-4 w-4" />}
                      </button>
                    </div>
                  </div>
                </div>
                <DialogFooter>
                  <DialogClose asChild>
                    <Button variant="outline" className="border-slate-600 text-slate-300 hover:bg-slate-700 hover:text-slate-100">
                      Cancel
                    </Button>
                  </DialogClose>
                  <Button
                    onClick={handleAddKey}
                    disabled={submitting || !selectedProvider || !selectedModel || !keyName || !apiKey}
                    className="bg-blue-600 hover:bg-blue-700 text-white"
                  >
                    {submitting ? 'Adding...' : 'Add API Key'}
                  </Button>
                </DialogFooter>
              </DialogContent>
            </Dialog>
          </div>
        </div>

        {/* The old Card-based modal structure is removed. */}

        <ScrollArea className="flex-1">
          {Object.entries(
            apiKeys.reduce((acc, key) => {
              acc[key.provider] = acc[key.provider] || [];
              acc[key.provider].push(key);
              return acc;
            }, {} as Record<string, ApiKey[]>)
          ).map(([providerId, keys]) => (
              acc[key.provider] = acc[key.provider] || [];
              acc[key.provider].push(key);
              return acc;
            }, {} as Record<string, ApiKey[]>)
          ).map(([providerId, keys]) => (
            <Card key={providerId} className="mb-4 bg-slate-800 border-slate-700 text-slate-100">
              <CardHeader className="flex flex-row items-center justify-between">
                <div className="flex items-center gap-2">
                  <Key className="h-5 w-5 text-slate-300" />
                  <CardTitle className="text-slate-100">{getProviderDisplayName(providerId)}</CardTitle>
                </div>
                <Badge className={`${getProviderColor(providerId)} text-white`}>
                  {keys.length} {keys.length === 1 ? 'key' : 'keys'}
                </Badge>
              </CardHeader>
              <CardContent>
                <div className="space-y-2">
                  {keys
                    .sort((a, b) => new Date(b.created_at).getTime() - new Date(a.created_at).getTime())
                    .map((key) => (
                      <div
                        key={key.id}
                        className="flex items-center justify-between p-3 bg-slate-700 rounded-lg" // Solid bg-slate-700
                      >
                        <div>
                          <p className="text-sm font-medium text-slate-100">{key.key_name}</p>
                          <p className="text-xs text-slate-400">Model: {key.model_name}</p>
                          <p className="text-xs text-slate-400">
                            Added: {new Date(key.created_at).toLocaleDateString()}
                          </p>
                        </div>
                        <div className="flex items-center gap-2">
                          <Badge
                            variant={key.is_active ? 'default' : 'secondary'}
                            className={key.is_active ? 'bg-green-600 text-white' : 'bg-slate-600 text-slate-200'}
                          >
                            {key.is_active ? <Check className="h-4 w-4 mr-1" /> : <AlertCircle className="h-4 w-4 mr-1" />}
                            {key.is_active ? 'Active' : 'Inactive'}
                          </Badge>
                          <Button
                            variant="ghost"
                            size="sm"
                            onClick={() => handleDeleteKey(key.id)}
                            className="text-red-400 hover:text-red-300 hover:bg-slate-600"
                          >
                            <Trash2 className="h-4 w-4" />
                          </Button>
                        </div>
                      </div>
                    ))}
                </div>
              </CardContent>
            </Card>
          ))}
          {apiKeys.length === 0 && (
            <p className="text-center text-slate-400">No API keys added yet.</p>
          )}
        </ScrollArea>
      </div>
    </div>
  );
}<|MERGE_RESOLUTION|>--- conflicted
+++ resolved
@@ -206,18 +206,9 @@
   }
 
   return (
-<<<<<<< HEAD
     <div className="h-full w-full flex flex-col items-center justify-start bg-slate-900 py-8 px-2 overflow-auto">
       <div className="w-full max-w-3xl mx-auto flex flex-col gap-6">
         <div className="p-6 border-b border-slate-700/50 bg-slate-900/30 backdrop-blur-sm">
-=======
-    // Removed bg-slate-900, py-8, px-2 from here as ApiKeysPage now handles overall page bg and padding.
-    // overflow-auto is probably still good if content within manager exceeds viewport.
-    <div className="h-full w-full flex flex-col items-center justify-start overflow-auto">
-      <div className="w-full max-w-3xl flex flex-col gap-6">
-        {/* Simplified header section within ApiKeyManager */}
-        <div className="p-6 border-b border-slate-700">
->>>>>>> 4c225cc8
           <div className="flex items-center justify-between">
             <div>
               <h2 className="text-xl font-semibold text-slate-100">API Key Management</h2>
